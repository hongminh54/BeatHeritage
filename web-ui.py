--- conflicted
+++ resolved
@@ -468,29 +468,12 @@
 @app.route('/save_config', methods=['POST'])
 def save_config():
     try:
-<<<<<<< HEAD
-        folder_path = request.form.get('folder_path')
-        filename = request.form.get('filename')
-        config_data = request.form.get('config_data')
-
-        if not folder_path or not filename or not config_data:
-            return jsonify({'success': False, 'error': 'Missing required parameters'})
-
-        # Ensure the folder path exists
-        if not os.path.exists(folder_path):
-            return jsonify({'success': False, 'error': 'Selected folder does not exist'})
-
-        # Create full file path
-        file_path = os.path.join(folder_path, filename)
-
-=======
         file_path = request.form.get('file_path')
         config_data = request.form.get('config_data')
 
         if not file_path or not config_data:
             return jsonify({'success': False, 'error': 'Missing required parameters'})
 
->>>>>>> 16afc63d
         # Write the configuration file
         with open(file_path, 'w', encoding='utf-8') as f:
             f.write(config_data)
